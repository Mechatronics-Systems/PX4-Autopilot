/*
 * norm.h
 *
 * Code generation for function 'norm'
 *
<<<<<<< HEAD
 * C source code generated on: Mon Sep 17 20:13:23 2012
=======
 * C source code generated on: Fri Sep 21 13:56:44 2012
>>>>>>> a56b4ffe
 *
 */

#ifndef __NORM_H__
#define __NORM_H__
/* Include files */
#include <math.h>
#include <stdio.h>
#include <stdlib.h>
#include <string.h>
#include "rt_defines.h"
#include "rt_nonfinite.h"

#include "rtwtypes.h"
#include "attitudeKalmanfilter_types.h"

/* Type Definitions */

/* Named Constants */

/* Variable Declarations */

/* Variable Definitions */

/* Function Declarations */
extern real32_T norm(const real32_T x[3]);
#endif
/* End of code generation (norm.h) */
<|MERGE_RESOLUTION|>--- conflicted
+++ resolved
@@ -1,38 +1,34 @@
-/*
- * norm.h
- *
- * Code generation for function 'norm'
- *
-<<<<<<< HEAD
- * C source code generated on: Mon Sep 17 20:13:23 2012
-=======
- * C source code generated on: Fri Sep 21 13:56:44 2012
->>>>>>> a56b4ffe
- *
- */
-
-#ifndef __NORM_H__
-#define __NORM_H__
-/* Include files */
-#include <math.h>
-#include <stdio.h>
-#include <stdlib.h>
-#include <string.h>
-#include "rt_defines.h"
-#include "rt_nonfinite.h"
-
-#include "rtwtypes.h"
-#include "attitudeKalmanfilter_types.h"
-
-/* Type Definitions */
-
-/* Named Constants */
-
-/* Variable Declarations */
-
-/* Variable Definitions */
-
-/* Function Declarations */
-extern real32_T norm(const real32_T x[3]);
-#endif
-/* End of code generation (norm.h) */
+/*
+ * norm.h
+ *
+ * Code generation for function 'norm'
+ *
+ * C source code generated on: Fri Sep 21 13:56:44 2012
+ *
+ */
+
+#ifndef __NORM_H__
+#define __NORM_H__
+/* Include files */
+#include <math.h>
+#include <stdio.h>
+#include <stdlib.h>
+#include <string.h>
+#include "rt_defines.h"
+#include "rt_nonfinite.h"
+
+#include "rtwtypes.h"
+#include "attitudeKalmanfilter_types.h"
+
+/* Type Definitions */
+
+/* Named Constants */
+
+/* Variable Declarations */
+
+/* Variable Definitions */
+
+/* Function Declarations */
+extern real32_T norm(const real32_T x[3]);
+#endif
+/* End of code generation (norm.h) */