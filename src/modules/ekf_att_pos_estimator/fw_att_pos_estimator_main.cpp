--- conflicted
+++ resolved
@@ -1029,18 +1029,11 @@
 
 				float initVelNED[3];
 
-<<<<<<< HEAD
-				if (!_gps_initialized && _gps.fix_type > 2 && _gps.eph < _parameters.pos_stddev_threshold && _gps.epv < _parameters.pos_stddev_threshold) {
-					_ekf->velNED[0] = _gps.vel_n_m_s;
-					_ekf->velNED[1] = _gps.vel_e_m_s;
-					_ekf->velNED[2] = _gps.vel_d_m_s;
-=======
 				if (!_gps_initialized && _gps.fix_type > 2 && _gps.eph_m < _parameters.pos_stddev_threshold && _gps.epv_m < _parameters.pos_stddev_threshold) {
 
 					initVelNED[0] = _gps.vel_n_m_s;
 					initVelNED[1] = _gps.vel_e_m_s;
 					initVelNED[2] = _gps.vel_d_m_s;
->>>>>>> 23937150
 
 					// GPS is in scaled integers, convert
 					double lat = _gps.lat / 1.0e7;
@@ -1075,12 +1068,8 @@
 					mavlink_log_info(_mavlink_fd, "[ekf] ref: LA %.4f,LO %.4f,ALT %.2f", lat, lon, (double)gps_alt);
 					warnx("HOME/REF: LA %8.4f,LO %8.4f,ALT %8.2f V: %8.4f %8.4f %8.4f", lat, lon, (double)gps_alt,
 						(double)_ekf->velNED[0], (double)_ekf->velNED[1], (double)_ekf->velNED[2]);
-<<<<<<< HEAD
-					warnx("GPS: eph: %8.4f, epv: %8.4f", (double)_gps.eph, (double)_gps.epv);
-=======
 					warnx("BARO: %8.4f m / ref: %8.4f m", _ekf->baroHgt, _ekf->hgtMea);
-					warnx("GPS: eph: %8.4f, epv: %8.4f, declination: %8.4f", (double)_gps.eph_m, (double)_gps.epv_m, (double)math::degrees(declination));
->>>>>>> 23937150
+					warnx("GPS: eph: %8.4f, epv: %8.4f, declination: %8.4f", (double)_gps.eph, (double)_gps.epv, (double)math::degrees(declination));
 
 					_gps_initialized = true;
 
