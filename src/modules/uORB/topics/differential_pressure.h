/****************************************************************************
 *
 *   Copyright (C) 2012-2013 PX4 Development Team. All rights reserved.
 *
 * Redistribution and use in source and binary forms, with or without
 * modification, are permitted provided that the following conditions
 * are met:
 *
 * 1. Redistributions of source code must retain the above copyright
 *    notice, this list of conditions and the following disclaimer.
 * 2. Redistributions in binary form must reproduce the above copyright
 *    notice, this list of conditions and the following disclaimer in
 *    the documentation and/or other materials provided with the
 *    distribution.
 * 3. Neither the name PX4 nor the names of its contributors may be
 *    used to endorse or promote products derived from this software
 *    without specific prior written permission.
 *
 * THIS SOFTWARE IS PROVIDED BY THE COPYRIGHT HOLDERS AND CONTRIBUTORS
 * "AS IS" AND ANY EXPRESS OR IMPLIED WARRANTIES, INCLUDING, BUT NOT
 * LIMITED TO, THE IMPLIED WARRANTIES OF MERCHANTABILITY AND FITNESS
 * FOR A PARTICULAR PURPOSE ARE DISCLAIMED. IN NO EVENT SHALL THE
 * COPYRIGHT OWNER OR CONTRIBUTORS BE LIABLE FOR ANY DIRECT, INDIRECT,
 * INCIDENTAL, SPECIAL, EXEMPLARY, OR CONSEQUENTIAL DAMAGES (INCLUDING,
 * BUT NOT LIMITED TO, PROCUREMENT OF SUBSTITUTE GOODS OR SERVICES; LOSS
 * OF USE, DATA, OR PROFITS; OR BUSINESS INTERRUPTION) HOWEVER CAUSED
 * AND ON ANY THEORY OF LIABILITY, WHETHER IN CONTRACT, STRICT
 * LIABILITY, OR TORT (INCLUDING NEGLIGENCE OR OTHERWISE) ARISING IN
 * ANY WAY OUT OF THE USE OF THIS SOFTWARE, EVEN IF ADVISED OF THE
 * POSSIBILITY OF SUCH DAMAGE.
 *
 ****************************************************************************/

/**
 * @file differential_pressure.h
 *
 * Definition of differential pressure topic
 */

#ifndef TOPIC_DIFFERENTIAL_PRESSURE_H_
#define TOPIC_DIFFERENTIAL_PRESSURE_H_

#include "../uORB.h"
#include <stdint.h>

/**
 * @addtogroup topics
 * @{
 */

/**
 * Differential pressure.
 */
struct differential_pressure_s {
	uint64_t	timestamp;			/**< Microseconds since system boot, needed to integrate */
	uint64_t	error_count;			/**< Number of errors detected by driver */
	float	differential_pressure_pa;		/**< Differential pressure reading */
	float	differential_pressure_raw_pa;		/**< Raw differential pressure reading (may be negative) */
	float	differential_pressure_filtered_pa;	/**< Low pass filtered differential pressure reading */
	float	max_differential_pressure_pa;		/**< Maximum differential pressure reading */
<<<<<<< HEAD
	float		voltage;			/**< Voltage from analog airspeed sensors (voltage divider already compensated) */
	float		temperature;			/**< Temperature provided by sensor, -1000.0f if unknown */
=======
	float	voltage;				/**< Voltage from analog airspeed sensors (voltage divider already compensated) */
	float	temperature;				/**< Temperature provided by sensor, -1000.0f if unknown */
>>>>>>> be6c0d2e

};

/**
 * @}
 */

/* register this as object request broker structure */
ORB_DECLARE(differential_pressure);

#endif<|MERGE_RESOLUTION|>--- conflicted
+++ resolved
@@ -58,13 +58,8 @@
 	float	differential_pressure_raw_pa;		/**< Raw differential pressure reading (may be negative) */
 	float	differential_pressure_filtered_pa;	/**< Low pass filtered differential pressure reading */
 	float	max_differential_pressure_pa;		/**< Maximum differential pressure reading */
-<<<<<<< HEAD
-	float		voltage;			/**< Voltage from analog airspeed sensors (voltage divider already compensated) */
-	float		temperature;			/**< Temperature provided by sensor, -1000.0f if unknown */
-=======
 	float	voltage;				/**< Voltage from analog airspeed sensors (voltage divider already compensated) */
 	float	temperature;				/**< Temperature provided by sensor, -1000.0f if unknown */
->>>>>>> be6c0d2e
 
 };
 
